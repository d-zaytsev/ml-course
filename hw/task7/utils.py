--- conflicted
+++ resolved
@@ -148,67 +148,7 @@
     dX = d_output.copy()
     dX[X <= 0] = 0
 
-<<<<<<< HEAD
-class NeuronLayer(ABC):
-    """Abstract base class for a neural network layer."""
-
-    @abstractmethod
-    def forward(self, inputs: np.ndarray) -> np.ndarray:
-        pass
-
-    @abstractmethod
-    def backward(self, d_output: np.ndarray, learning_rate: float) -> np.ndarray:
-        """Computes the backward pass.
-
-        Args:
-            d_output (np.ndarray): Gradient of the loss with respect to the output.
-            learning_rate (float): Learning rate for parameter updates.
-
-        Returns:
-            np.ndarray: Gradient of the loss with respect to the input.
-        """
-        pass
-
-
-class LinearLayer(NeuronLayer):
-    def __init__(self, input_size, output_size):
-        super().__init__()
-        self.__W = np.random.randn(input_size, output_size) * 0.001
-        self.__b = np.zeros((1, output_size))  # ???
-
-    def forward(self, inputs):
-        self.__input = inputs
-        self.__output = (inputs @ self.__W) + self.__b
-
-        return self.__output
-
-    def backward(self, d_output, learning_rate):
-        d_input = d_output @ self.__W.T
-        d_weights = self.__input.T @ d_output
-        d_biases = np.sum(d_output, axis=0, keepdims=True)
-
-        self.__W -= learning_rate * d_weights
-        self.__b -= learning_rate * d_biases
-
-        return d_input
-
-
-class ReLULayer(NeuronLayer):
-    def __init__(self):
-        super().__init__()
-
-    def forward(self, inputs):
-        self.__input = inputs
-        self.__output = np.maximum(0, inputs)
-
-        return self.__output
-
-    def backward(self, d_output, learning_rate):
-        d_input = d_output * (self.input > 0)
-        return d_input
-=======
     return dX
->>>>>>> 9d5c77d6
 
 
 class LinearSoftmaxClassifier:
